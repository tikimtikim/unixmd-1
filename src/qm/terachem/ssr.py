--- conflicted
+++ resolved
@@ -305,17 +305,12 @@
             # 1.99 version do not show H vector
             if (self.version == "1.99"):
                 # Zeroing for G, h and H vectors
-<<<<<<< HEAD
-                Gvec = np.zeros((molecule.nat, molecule.ndim))
-                hvec = np.zeros((molecule.nat, molecule.ndim))
+
+                Gvec = np.zeros((molecule.nat_qm, molecule.ndim))
+                hvec = np.zeros((molecule.nat_qm, molecule.ndim))
                 ssr_coef = np.zeros((molecule.nst, molecule.nst))
-                Hvec = np.zeros((molecule.nat, molecule.ndim))
-=======
-                Gvec = np.zeros((molecule.nat_qm, molecule.nsp))
-                hvec = np.zeros((molecule.nat_qm, molecule.nsp))
-                ssr_coef = np.zeros((molecule.nst, molecule.nst))
-                Hvec = np.zeros((molecule.nat_qm, molecule.nsp))
->>>>>>> 76eada8c
+                Hvec = np.zeros((molecule.nat_qm, molecule.ndim))
+
                 # Calculate G vector, G vector is difference gradient so minus sign is needed
                 Gvec = - 0.5 * (molecule.states[0].force - molecule.states[1].force)
                 # Read h vector
