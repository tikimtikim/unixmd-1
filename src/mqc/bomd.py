--- conflicted
+++ resolved
@@ -17,13 +17,8 @@
         # Initialize input values
         super().__init__(molecule, istate, dt, nsteps, None, None, None)
 
-<<<<<<< HEAD
-    def run(self, molecule, theory, field, thermostat, input_dir="./", \
+    def run(self, molecule, theory, field, thermostat=None, input_dir="./", \
         save_QMlog=False, save_MMlog=False, save_scr=True, debug=0):
-=======
-    def run(self, molecule, theory, thermostat=None, input_dir="./", \
-        save_QMlog=False, save_scr=True, debug=0):
->>>>>>> 3e85fd59
         """ Run MQC dynamics according to BOMD
 
             :param object molecule: molecule object
