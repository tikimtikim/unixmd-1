from __future__ import division
from mqc.mqc import MQC
from misc import au_to_K, call_name
import os, shutil, textwrap
import numpy as np
import pickle

class BOMD(MQC):
    """ Class for born-oppenheimer molecular dynamics (BOMD)

        :param object molecule: molecule object
        :param object thermostat: thermostat type
        :param integer istate: initial adiabatic state
        :param double dt: time interval
        :param integer nsteps: nuclear step
        :param string unit_dt: unit of time step (fs = femtosecond, au = atomic unit)
        :param integer out_freq: frequency of printing output
        :param integer verbosity: verbosity of output
    """
    def __init__(self, molecule, thermostat=None, istate=0, dt=0.5, nsteps=1000, unit_dt="fs", out_freq=1, verbosity=0):
        # Initialize input values
        super().__init__(molecule, thermostat, istate, dt, nsteps, None, None, None, \
            False, None, None, unit_dt, out_freq, verbosity)

<<<<<<< HEAD
    def run(self, qm, mm=None, input_dir="./", \
        save_QMlog=False, save_MMlog=False, save_scr=True, restart=None, debug=0):
=======
    def run(self, qm, mm=None, input_dir="./", save_QMlog=False, save_MMlog=False, save_scr=True):
>>>>>>> 945b1190
        """ Run MQC dynamics according to BOMD

            :param object qm: qm object containing on-the-fly calculation infomation
            :param object mm: mm object containing MM calculation infomation
            :param string input_dir: location of input directory
            :param boolean save_QMlog: logical for saving QM calculation log
            :param boolean save_MMlog: logical for saving MM calculation log
            :param boolean save_scr: logical for saving scratch directory
        """
        # Check compatibility of variables for QM and MM calculation
        if ((self.mol.qmmm and mm == None) or (not self.mol.qmmm and mm != None)):
            raise ValueError (f"( {self.md_type}.{call_name()} ) Both self.mol.qmmm and mm object is necessary! {self.mol.qmmm} and {mm}")
        if (self.mol.qmmm and mm != None):
            self.check_qmmm(qm, mm)
        
        # Set directory information
        input_dir = os.path.expanduser(input_dir)
        base_dir = os.path.join(os.getcwd(), input_dir)
        unixmd_dir = os.path.join(base_dir, "md")
        QMlog_dir = os.path.join(base_dir, "QMlog")
        if (self.mol.qmmm and mm != None):
            MMlog_dir = os.path.join(base_dir, "MMlog")

        # Initialize UNI-xMD
        bo_list = [self.istate]
        qm.calc_coupling = False

<<<<<<< HEAD
        # Check and make directories
        if (restart == "append"):
            if (not os.path.exists(unixmd_dir)):
                raise ValueError (f"( {self.md_type}.{call_name()} ) Directory to be appended for restart not found! {restart} and {unixmd_dir}")
            if (not os.path.exists(unixmd_dir) and save_QMlog):
                os.makedirs(QMlog_dir)
            if (self.mol.qmmm and mm != None):
                if (not os.path.exists(MMlog_dir) and save_MMlog):
                    os.makedirs(MMlog_dir)
        else:
            if (os.path.exists(unixmd_dir)):
                shutil.move(unixmd_dir, unixmd_dir + "_old_" + str(os.getpid()))
            os.makedirs(unixmd_dir)

            if (os.path.exists(QMlog_dir)):
                shutil.move(QMlog_dir, QMlog_dir + "_old_" + str(os.getpid()))
            if (save_QMlog):
                os.makedirs(QMlog_dir)
=======
        self.touch_file(unixmd_dir)
        self.print_init(qm, mm)

        # Calculate initial input geometry at t = 0.0 s
        self.mol.reset_bo(qm.calc_coupling)
        qm.get_data(self.mol, base_dir, bo_list, self.dt, istep=-1, calc_force_only=False)
        if (self.mol.qmmm and mm != None):
            mm.get_data(self.mol, base_dir, bo_list, istep=-1, calc_force_only=False)
>>>>>>> 945b1190

            if (self.mol.qmmm and mm != None):
                if (os.path.exists(MMlog_dir)):
                    shutil.move(MMlog_dir, MMlog_dir + "_old_" + str(os.getpid()))
                if (save_MMlog):
                    os.makedirs(MMlog_dir)
            
            self.touch_file(unixmd_dir)
        
        os.chdir(base_dir)
        self.print_init(qm, mm, debug)

<<<<<<< HEAD
        if (restart == None):
            
            # Calculate initial input geometry at t = 0.0 s
            self.istep = -1
            self.mol.reset_bo(qm.calc_coupling)
            qm.get_data(self.mol, base_dir, bo_list, self.dt, istep=self.istep, calc_force_only=False)
            if (self.mol.qmmm and mm != None):
                mm.get_data(self.mol, base_dir, bo_list, istep=self.istep, calc_force_only=False)
            self.update_energy()
            self.write_md_output(unixmd_dir, istep=self.istep)
            self.print_step(debug, istep=self.istep)
        
        elif (restart == "write"):
            self.istep = -1
            self.write_md_output(unixmd_dir, istep=self.istep)
            self.print_step(debug, istep=self.istep)

        else:
            self.istep = self.fstep
        
        self.istep += 1
=======
        self.write_md_output(unixmd_dir, istep=-1)
        self.print_step(istep=-1)
>>>>>>> 945b1190

        # Main MD loop
        for istep in range(self.istep, self.nsteps):

            self.cl_update_position()

            self.mol.reset_bo(qm.calc_coupling)
            qm.get_data(self.mol, base_dir, bo_list, self.dt, istep=istep, calc_force_only=False)
            if (self.mol.qmmm and mm != None):
                mm.get_data(self.mol, base_dir, bo_list, istep=istep, calc_force_only=False)

            self.cl_update_velocity()

            if (self.thermo != None):
                self.thermo.run(self)

            self.update_energy()

            if ((istep + 1) % self.out_freq == 0):
                self.write_md_output(unixmd_dir, istep=istep)
                self.print_step(istep=istep)
            if (istep == self.nsteps - 1):
                self.write_final_xyz(unixmd_dir, istep=istep)
            
            self.fstep = istep
            restart_file = os.path.join(base_dir, "RESTART.bin")
            with open(restart_file, 'wb') as f:
                pickle.dump({'qm':qm, 'md':self}, f)

        # Delete scratch directory
        if (not save_scr):
            tmp_dir = os.path.join(unixmd_dir, "scr_qm")
            if (os.path.exists(tmp_dir)):
                shutil.rmtree(tmp_dir)

            if (self.mol.qmmm and mm != None):
                tmp_dir = os.path.join(unixmd_dir, "scr_mm")
                if (os.path.exists(tmp_dir)):
                    shutil.rmtree(tmp_dir)

    def calculate_force(self):
        """ Routine to calculate the forces
        """
        self.rforce = np.copy(self.mol.states[self.istate].force)

    def update_energy(self):
        """ Routine to update the energy of molecules in BOMD
        """
        # Update kinetic energy
        self.mol.update_kinetic()
        self.mol.epot = self.mol.states[self.istate].energy
        self.mol.etot = self.mol.epot + self.mol.ekin

    def print_init(self, qm, mm):
        """ Routine to print the initial information of dynamics

            :param object qm: qm object containing on-the-fly calculation infomation
            :param object mm: mm object containing MM calculation infomation
        """
        # Print initial information about molecule, qm, mm and thermostat
        super().print_init(qm, mm)

        # Print dynamics information for start line
        dynamics_step_info = textwrap.dedent(f"""\

        {"-" * 118}
        {"Start Dynamics":>65s}
        {"-" * 118}
        """)

        # Print INIT for each step
        INIT = f" #INFO{'STEP':>8s}{'State':>7s}{'Kinetic(H)':>13s}{'Potential(H)':>15s}{'Total(H)':>13s}{'Temperature(K)':>17s}"
        dynamics_step_info += INIT

        # Print DEBUG1 for each step
        if (self.verbosity >= 1):
            DEBUG1 = f" #DEBUG1{'STEP':>6s}"
            for ist in range(self.mol.nst):
                DEBUG1 += f"{'Potential_':>14s}{ist}(H)"
            dynamics_step_info += "\n" + DEBUG1

        print (dynamics_step_info, flush=True)

    def print_step(self, istep):
        """ Routine to print each steps infomation about dynamics

            :param integer istep: current MD step
        """
        ctemp = self.mol.ekin * 2. / float(self.mol.dof) * au_to_K

        # Print INFO for each step
        INFO = f" INFO{istep + 1:>9d}{self.istate:>5d} "
        INFO += f"{self.mol.ekin:14.8f}{self.mol.epot:15.8f}{self.mol.etot:15.8f}"
        INFO += f"{ctemp:13.6f}"
        print (INFO, flush=True)

        # Print DEBUG1 for each step
        if (self.verbosity >= 1):
            DEBUG1 = f" DEBUG1{istep + 1:>7d}"
            for ist in range(self.mol.nst):
                DEBUG1 += f"{self.mol.states[ist].energy:17.8f} "
            print (DEBUG1, flush=True)

<|MERGE_RESOLUTION|>--- conflicted
+++ resolved
@@ -22,12 +22,7 @@
         super().__init__(molecule, thermostat, istate, dt, nsteps, None, None, None, \
             False, None, None, unit_dt, out_freq, verbosity)
 
-<<<<<<< HEAD
-    def run(self, qm, mm=None, input_dir="./", \
-        save_QMlog=False, save_MMlog=False, save_scr=True, restart=None, debug=0):
-=======
-    def run(self, qm, mm=None, input_dir="./", save_QMlog=False, save_MMlog=False, save_scr=True):
->>>>>>> 945b1190
+    def run(self, qm, mm=None, input_dir="./", save_QMlog=False, save_MMlog=False, save_scr=True, restart=None):
         """ Run MQC dynamics according to BOMD
 
             :param object qm: qm object containing on-the-fly calculation infomation
@@ -55,7 +50,6 @@
         bo_list = [self.istate]
         qm.calc_coupling = False
 
-<<<<<<< HEAD
         # Check and make directories
         if (restart == "append"):
             if (not os.path.exists(unixmd_dir)):
@@ -74,16 +68,6 @@
                 shutil.move(QMlog_dir, QMlog_dir + "_old_" + str(os.getpid()))
             if (save_QMlog):
                 os.makedirs(QMlog_dir)
-=======
-        self.touch_file(unixmd_dir)
-        self.print_init(qm, mm)
-
-        # Calculate initial input geometry at t = 0.0 s
-        self.mol.reset_bo(qm.calc_coupling)
-        qm.get_data(self.mol, base_dir, bo_list, self.dt, istep=-1, calc_force_only=False)
-        if (self.mol.qmmm and mm != None):
-            mm.get_data(self.mol, base_dir, bo_list, istep=-1, calc_force_only=False)
->>>>>>> 945b1190
 
             if (self.mol.qmmm and mm != None):
                 if (os.path.exists(MMlog_dir)):
@@ -96,7 +80,6 @@
         os.chdir(base_dir)
         self.print_init(qm, mm, debug)
 
-<<<<<<< HEAD
         if (restart == None):
             
             # Calculate initial input geometry at t = 0.0 s
@@ -118,10 +101,6 @@
             self.istep = self.fstep
         
         self.istep += 1
-=======
-        self.write_md_output(unixmd_dir, istep=-1)
-        self.print_step(istep=-1)
->>>>>>> 945b1190
 
         # Main MD loop
         for istep in range(self.istep, self.nsteps):
