
Decoherence induced surface hopping based on exact factorization (DISH-XF) :cite:`dish` method is included in UNI-xMD package.
<<<<<<< HEAD
Electronic equation of motion in DISH-XF contains "decoherence term" which is derived from exact factorization, 
=======
Electronic equation of motion in DISH-XF contains "decoherence term" which is derived from exact factorization,
>>>>>>> 3949cdba
in addition to Eherenfest term, i.e.

.. math::

    \dot C^{(I)}_K(t) =& -\frac{i}{\hbar}E^{(I)}_K(t)C^{(I)}_K(t)
    - \sum_J\sum_\nu{\bf d}^{(I)}_{KJ\nu}(t)\cdot\dot{\bf R}^{(I)}_\nu(t)C^{(I)}_J(t) \nonumber\\
    &+\sum_J\sum_\nu\frac{1}{M_\nu}\frac{\nabla_\nu|\chi|}{|\chi|}\Bigg|_{\underline{\underline{\bf R}}^{(I)}(t)}
    \cdot\left\{{\bf f}^{(I)}_{J\nu}(t)-{\bf f}^{(I)}_{K\nu}(t)\right\}|C^{(I)}_J(t)|^2 C^{(I)}_K(t)

<<<<<<< HEAD
Detailed description of DISH-XF method is in paper J. Phys. Chem. Lett. 2018, 9, 5, 1097-1104.
=======
Detailed description of DISH-XF method is in :cite:`dish`

>>>>>>> 3949cdba
+----------------+------------------------------------------------------+---------+
| Keywords       | Work                                                 | Default |
+================+======================================================+=========+
| istate         | initial state                                        | 0(GS)   |
+----------------+------------------------------------------------------+---------+
| dt             | time interval (fs)                                   | 0.5     |
+----------------+------------------------------------------------------+---------+
| nsteps         | Total step of nuclear propagation                    | 1000    |
+----------------+------------------------------------------------------+---------+
| nesteps        | Total step of electronic propagation                 | 10000   |
+----------------+------------------------------------------------------+---------+
| propagation    | propagation scheme                                   | density |
+----------------+------------------------------------------------------+---------+
| l_adjnac       | adjust nonadiabatic coupling                         | True    |
+----------------+------------------------------------------------------+---------+
| threshold      | electronic density threshold for decoherence term    | 0.01    |
+----------------+------------------------------------------------------+---------+
| wsigma         | width of nuclear wave packet of auxiliary trajectory | 0.1     |
+----------------+------------------------------------------------------+---------+
<|MERGE_RESOLUTION|>--- conflicted
+++ resolved
@@ -1,10 +1,6 @@
 
 Decoherence induced surface hopping based on exact factorization (DISH-XF) :cite:`dish` method is included in UNI-xMD package.
-<<<<<<< HEAD
-Electronic equation of motion in DISH-XF contains "decoherence term" which is derived from exact factorization, 
-=======
 Electronic equation of motion in DISH-XF contains "decoherence term" which is derived from exact factorization,
->>>>>>> 3949cdba
 in addition to Eherenfest term, i.e.
 
 .. math::
@@ -14,12 +10,8 @@
     &+\sum_J\sum_\nu\frac{1}{M_\nu}\frac{\nabla_\nu|\chi|}{|\chi|}\Bigg|_{\underline{\underline{\bf R}}^{(I)}(t)}
     \cdot\left\{{\bf f}^{(I)}_{J\nu}(t)-{\bf f}^{(I)}_{K\nu}(t)\right\}|C^{(I)}_J(t)|^2 C^{(I)}_K(t)
 
-<<<<<<< HEAD
-Detailed description of DISH-XF method is in paper J. Phys. Chem. Lett. 2018, 9, 5, 1097-1104.
-=======
 Detailed description of DISH-XF method is in :cite:`dish`
 
->>>>>>> 3949cdba
 +----------------+------------------------------------------------------+---------+
 | Keywords       | Work                                                 | Default |
 +================+======================================================+=========+
